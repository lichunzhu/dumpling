// Copyright 2019 PingCAP, Inc.
//
// Licensed under the Apache License, Version 2.0 (the "License");
// you may not use this file except in compliance with the License.
// You may obtain a copy of the License at
//
//     http://www.apache.org/licenses/LICENSE-2.0
//
// Unless required by applicable law or agreed to in writing, software
// distributed under the License is distributed on an "AS IS" BASIS,
// See the License for the specific language governing permissions and
// limitations under the License.

package main

import (
	"context"
	"errors"
	"fmt"
	_ "net/http/pprof"
	"os"
	"strconv"
	"strings"
	"time"

	"github.com/docker/go-units"
	"github.com/pingcap/dumpling/v4/cli"
	"github.com/pingcap/dumpling/v4/export"
	"github.com/pingcap/dumpling/v4/log"
	filter "github.com/pingcap/tidb-tools/pkg/table-filter"
	"github.com/spf13/pflag"
	"go.uber.org/zap"
)

var (
	databases     []string
	tablesList    []string
	host          string
	user          string
	port          int
	password      string
	threads       int
	outputDir     string
	fileSizeStr   string
	statementSize uint64
	logLevel      string
	logFile       string
	logFormat     string
	consistency   string
	snapshot      string
	noViews       bool
	statusAddr    string
	rows          uint64
	where         string
	fileType      string
	noHeader      bool
	noSchemas     bool
	noData        bool
	csvNullValue  string
	sql           string
	filters       []string
	caseSensitive bool
	caPath        string
	certPath      string
	keyPath       string
	csvSeparator  string
	csvDelimiter  string

	completeInsert       bool
	dumpEmptyDatabase    bool
	escapeBackslash      bool
	tidbMemQuotaQuery    uint64
	outputFilenameFormat string
	chunkByRegion        bool
)

var defaultOutputDir = timestampDirName()

func timestampDirName() string {
	return fmt.Sprintf("./export-%s", time.Now().Format(time.RFC3339))
}

func main() {
	pflag.Usage = func() {
		fmt.Fprint(os.Stderr, "Dumpling is a CLI tool that helps you dump MySQL/TiDB data\n\nUsage:\n  dumpling [flags]\n\nFlags:\n")
		pflag.PrintDefaults()
	}
	pflag.ErrHelp = errors.New("")

	pflag.StringSliceVarP(&databases, "database", "B", nil, "Databases to dump")
	pflag.StringSliceVarP(&tablesList, "tables-list", "T", nil, "Comma delimited table list to dump; must be qualified table names")
	pflag.StringVarP(&host, "host", "h", "127.0.0.1", "The host to connect to")
	pflag.StringVarP(&user, "user", "u", "root", "Username with privileges to run the dump")
	pflag.IntVarP(&port, "port", "P", 4000, "TCP/IP port to connect to")
	pflag.StringVarP(&password, "password", "p", "", "User password")
	pflag.IntVarP(&threads, "threads", "t", 4, "Number of goroutines to use, default 4")
	pflag.StringVarP(&fileSizeStr, "filesize", "F", "", "The approximate size of output file")
	pflag.Uint64VarP(&statementSize, "statement-size", "s", export.UnspecifiedSize, "Attempted size of INSERT statement in bytes")
	pflag.StringVarP(&outputDir, "output", "o", defaultOutputDir, "Output directory")
	pflag.StringVar(&logLevel, "loglevel", "info", "Log level: {debug|info|warn|error|dpanic|panic|fatal}")
	pflag.StringVarP(&logFile, "logfile", "L", "", "Log file `path`, leave empty to write to console")
	pflag.StringVar(&logFormat, "logfmt", "text", "Log `format`: {text|json}")
	pflag.StringVar(&consistency, "consistency", "auto", "Consistency level during dumping: {auto|none|flush|lock|snapshot}")
	pflag.StringVar(&snapshot, "snapshot", "", "Snapshot position (uint64 from pd timestamp for TiDB). Valid only when consistency=snapshot")
	pflag.BoolVarP(&noViews, "no-views", "W", true, "Do not dump views")
	pflag.StringVar(&statusAddr, "status-addr", ":8281", "dumpling API server and pprof addr")
	pflag.Uint64VarP(&rows, "rows", "r", export.UnspecifiedSize, "Split table into chunks of this many rows, default unlimited")
	pflag.StringVar(&where, "where", "", "Dump only selected records")
	pflag.BoolVar(&escapeBackslash, "escape-backslash", true, "use backslash to escape special characters")
	pflag.StringVar(&fileType, "filetype", "sql", "The type of export file (sql/csv)")
	pflag.BoolVar(&noHeader, "no-header", false, "whether not to dump CSV table header")
	pflag.BoolVarP(&noSchemas, "no-schemas", "m", false, "Do not dump table schemas with the data")
	pflag.BoolVarP(&noData, "no-data", "d", false, "Do not dump table data")
	pflag.StringVar(&csvNullValue, "csv-null-value", "\\N", "The null value used when export to csv")
	pflag.StringVarP(&sql, "sql", "S", "", "Dump data with given sql. This argument doesn't support concurrent dump")
	pflag.StringArrayVarP(&filters, "filter", "f", []string{"*.*"}, "filter to select which tables to dump")
	pflag.BoolVar(&caseSensitive, "case-sensitive", false, "whether the filter should be case-sensitive")
	pflag.BoolVar(&dumpEmptyDatabase, "dump-empty-database", true, "whether to dump empty database")
	pflag.Uint64Var(&tidbMemQuotaQuery, "tidb-mem-quota-query", export.DefaultTiDBMemQuotaQuery, "The maximum memory limit for a single SQL statement, in bytes. Default: 32GB")
	pflag.StringVar(&caPath, "ca", "", "The path name to the certificate authority file for TLS connection")
	pflag.StringVar(&certPath, "cert", "", "The path name to the client certificate file for TLS connection")
	pflag.StringVar(&keyPath, "key", "", "The path name to the client private key file for TLS connection")
	pflag.StringVar(&csvSeparator, "csv-separator", ",", "The separator for csv files, default ','")
	pflag.StringVar(&csvDelimiter, "csv-delimiter", "\"", "The delimiter for values in csv files, default '\"'")
<<<<<<< HEAD
	pflag.StringVar(&outputFilenameFormat, "output-filename-template", "", "The output filename template (without file extension), default '{{.DB}}.{{.Table}}.{{.Index}}'")
	pflag.BoolVar(&chunkByRegion, "chunk-by-region", false, "whether to use region info to split table chunks")
=======
	pflag.StringVar(&outputFilenameFormat, "output-filename-template", "", "The output filename template (without file extension)")
	pflag.BoolVar(&completeInsert, "complete-insert", false, "Use complete INSERT statements that include column names")
>>>>>>> a45daad6

	printVersion := pflag.BoolP("version", "V", false, "Print Dumpling version")

	pflag.Parse()

	println(cli.LongVersion())

	if *printVersion {
		return
	}

	tableFilter, err := parseTableFilter()
	if err != nil {
		fmt.Printf("failed to parse filter: %s\n", err)
		os.Exit(2)
	}
	if !caseSensitive {
		tableFilter = filter.CaseInsensitive(tableFilter)
	}

	var fileSize uint64
	if len(fileSizeStr) == 0 {
		fileSize = export.UnspecifiedSize
	} else if fileSizeMB, err := strconv.ParseUint(fileSizeStr, 10, 64); err == nil {
		fmt.Printf("Warning: -F without unit is not recommended, try using `-F '%dMiB'` in the future\n", fileSizeMB)
		fileSize = fileSizeMB * units.MiB
	} else if size, err := units.RAMInBytes(fileSizeStr); err == nil {
		fileSize = uint64(size)
	} else {
		fmt.Printf("failed to parse filesize (-F '%s')\n", fileSizeStr)
		os.Exit(2)
	}

	if outputFilenameFormat == "" && sql != "" {
		outputFilenameFormat = export.DefaultAnonymousOutputFileTemplateText
	}
	tmpl, err := export.ParseOutputFileTemplate(outputFilenameFormat)
	if err != nil {
		fmt.Printf("failed to parse output filename template (--output-filename-template '%s')\n", outputFilenameFormat)
		os.Exit(2)
	}

	if threads <= 0 {
		fmt.Printf("--threads is set to %d. It should be greater than 0\n", threads)
		os.Exit(2)
	}

	conf := export.DefaultConfig()
	conf.Databases = databases
	conf.Host = host
	conf.User = user
	conf.Port = port
	conf.Password = password
	conf.Threads = threads
	conf.FileSize = fileSize
	conf.StatementSize = statementSize
	conf.OutputDirPath = outputDir
	conf.Consistency = consistency
	conf.NoViews = noViews
	conf.StatusAddr = statusAddr
	conf.Rows = rows
	conf.Where = where
	conf.EscapeBackslash = escapeBackslash
	conf.DumpEmptyDatabase = dumpEmptyDatabase
	conf.LogLevel = logLevel
	conf.LogFile = logFile
	conf.LogFormat = logFormat
	conf.FileType = fileType
	conf.NoHeader = noHeader
	conf.NoSchemas = noSchemas
	conf.NoData = noData
	conf.Snapshot = snapshot
	conf.CsvNullValue = csvNullValue
	conf.Sql = sql
	conf.TableFilter = tableFilter
	conf.Security.CAPath = caPath
	conf.Security.CertPath = certPath
	conf.Security.KeyPath = keyPath
	conf.SessionParams["tidb_mem_quota_query"] = tidbMemQuotaQuery
	conf.CsvSeparator = csvSeparator
	conf.CsvDelimiter = csvDelimiter
	conf.OutputFileTemplate = tmpl
<<<<<<< HEAD
	conf.ChunkByRegion = chunkByRegion
=======
	conf.CompleteInsert = completeInsert
>>>>>>> a45daad6

	err = export.Dump(context.Background(), conf)
	if err != nil {
		log.Error("dump failed error stack info", zap.Error(err))
		fmt.Printf("\ndump failed: %s\n", err.Error())
		os.Exit(1)
	} else {
		log.Info("dump data successfully, dumpling will exit now")
	}
}

func parseTableFilter() (filter.Filter, error) {
	if len(tablesList) == 0 {
		return filter.Parse(filters)
	}

	// only parse -T when -f is default value. otherwise bail out.
	if len(filters) != 1 || filters[0] != "*.*" {
		return nil, errors.New("cannot pass --tables-list and --filter together")
	}

	tableNames := make([]filter.Table, 0, len(tablesList))
	for _, table := range tablesList {
		parts := strings.SplitN(table, ".", 2)
		if len(parts) < 2 {
			return nil, fmt.Errorf("--tables-list only accepts qualified table names, but `%s` lacks a dot", table)
		}
		tableNames = append(tableNames, filter.Table{Schema: parts[0], Name: parts[1]})
	}

	return filter.NewTablesFilter(tableNames...), nil
}<|MERGE_RESOLUTION|>--- conflicted
+++ resolved
@@ -122,13 +122,9 @@
 	pflag.StringVar(&keyPath, "key", "", "The path name to the client private key file for TLS connection")
 	pflag.StringVar(&csvSeparator, "csv-separator", ",", "The separator for csv files, default ','")
 	pflag.StringVar(&csvDelimiter, "csv-delimiter", "\"", "The delimiter for values in csv files, default '\"'")
-<<<<<<< HEAD
-	pflag.StringVar(&outputFilenameFormat, "output-filename-template", "", "The output filename template (without file extension), default '{{.DB}}.{{.Table}}.{{.Index}}'")
-	pflag.BoolVar(&chunkByRegion, "chunk-by-region", false, "whether to use region info to split table chunks")
-=======
 	pflag.StringVar(&outputFilenameFormat, "output-filename-template", "", "The output filename template (without file extension)")
 	pflag.BoolVar(&completeInsert, "complete-insert", false, "Use complete INSERT statements that include column names")
->>>>>>> a45daad6
+	pflag.BoolVar(&chunkByRegion, "chunk-by-region", false, "whether to use region info to split table chunks")
 
 	printVersion := pflag.BoolP("version", "V", false, "Print Dumpling version")
 
@@ -211,11 +207,8 @@
 	conf.CsvSeparator = csvSeparator
 	conf.CsvDelimiter = csvDelimiter
 	conf.OutputFileTemplate = tmpl
-<<<<<<< HEAD
+	conf.CompleteInsert = completeInsert
 	conf.ChunkByRegion = chunkByRegion
-=======
-	conf.CompleteInsert = completeInsert
->>>>>>> a45daad6
 
 	err = export.Dump(context.Background(), conf)
 	if err != nil {
