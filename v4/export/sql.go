--- conflicted
+++ resolved
@@ -565,8 +565,7 @@
 	return "", nil
 }
 
-<<<<<<< HEAD
-func pickupTiDBPKHandle(dbName, tableName string, db *sql.DB) (string, error) {
+func pickupTiDBPKHandle(dbName, tableName string, db *sql.Conn) (string, error) {
 	ok, err := SelectTiDBRowID(db, dbName, tableName)
 	if err != nil {
 		return "", nil
@@ -582,10 +581,7 @@
 	return fieldName, nil
 }
 
-func estimateCount(dbName, tableName string, db *sql.DB, field string, conf *Config) uint64 {
-=======
 func estimateCount(dbName, tableName string, db *sql.Conn, field string, conf *Config) uint64 {
->>>>>>> a45daad6
 	query := fmt.Sprintf("EXPLAIN SELECT `%s` FROM `%s`.`%s`", field, escapeString(dbName), escapeString(tableName))
 
 	if conf.Where != "" {
@@ -717,11 +713,11 @@
 	return ""
 }
 
-func getTableRegionInfo(db *sql.DB, schema, table string) (startKeys []string, endKeys []string, counts []uint64, err error) {
+func getTableRegionInfo(ctx context.Context, db *sql.Conn, schema, table string) (startKeys []string, endKeys []string, counts []uint64, err error) {
 	startKeys = make([]string, 0)
 	endKeys = make([]string, 0)
 	counts = make([]uint64, 0)
-	rows, err := db.Query(fmt.Sprintf("SHOW TABLE `%s`.`%s` REGIONS", escapeString(schema), escapeString(table)))
+	rows, err := db.QueryContext(ctx, fmt.Sprintf("SHOW TABLE `%s`.`%s` REGIONS", escapeString(schema), escapeString(table)))
 	if err != nil {
 		return
 	}
