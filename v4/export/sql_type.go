package export

import (
	"bytes"
	"database/sql"
	"fmt"
	"strings"
)

var colTypeRowReceiverMap = map[string]func() RowReceiverStringer{}
var quotationMark byte = '\''

func init() {
	for _, s := range dataTypeString {
		colTypeRowReceiverMap[s] = SQLTypeStringMaker
	}
	for _, s := range dataTypeNum {
		colTypeRowReceiverMap[s] = SQLTypeNumberMaker
	}
	for _, s := range dataTypeBin {
		colTypeRowReceiverMap[s] = SQLTypeBytesMaker
	}
}

var dataTypeString = []string{
	"CHAR", "NCHAR", "VARCHAR", "NVARCHAR", "CHARACTER", "VARCHARACTER",
	"TIMESTAMP", "DATETIME", "DATE", "TIME", "YEAR", "SQL_TSI_YEAR",
	"TEXT", "TINYTEXT", "MEDIUMTEXT", "LONGTEXT",
	"ENUM", "SET", "JSON",
}

var dataTypeNum = []string{
	"INTEGER", "BIGINT", "TINYINT", "SMALLINT", "MEDIUMINT",
	"INT", "INT1", "INT2", "INT3", "INT8",
	"FLOAT", "REAL", "DOUBLE", "DOUBLE PRECISION",
	"DECIMAL", "NUMERIC", "FIXED",
	"BOOL", "BOOLEAN",
}

var dataTypeBin = []string{
	"BLOB", "TINYBLOB", "MEDIUMBLOB", "LONGBLOB", "LONG",
	"BINARY", "VARBINARY",
	"BIT",
}

<<<<<<< HEAD
type escapeInterface interface {
	Escape(string, *bytes.Buffer)
}

type backslashEscape struct{}

func (b backslashEscape) Escape(s string, bf *bytes.Buffer) {
	var (
		escape byte
		last   = 0
	)
	if bf.Len()+len(s) >= bf.Cap() {
		bf.Grow(2 * len(s))
	}
=======
func escape(s string, escapeBackslash bool) string {
	if !escapeBackslash {
		return strings.ReplaceAll(s, "'", "''")
	}
	var (
		bf     bytes.Buffer
		escape byte
		last   = 0
	)
>>>>>>> 7996140a
	// reference: https://gist.github.com/siddontang/8875771
	for i := 0; i < len(s); i++ {
		escape = 0

		switch s[i] {
		case 0: /* Must be escaped for 'mysql' */
			escape = '0'
			break
		case '\n': /* Must be escaped for logs */
			escape = 'n'
			break
		case '\r':
			escape = 'r'
			break
		case '\\':
			escape = '\\'
			break
		case '\'':
			escape = '\''
			break
		case '"': /* Better safe than sorry */
			escape = '"'
			break
		case '\032': /* This gives problems on Win32 */
			escape = 'Z'
		}

		if escape != 0 {
<<<<<<< HEAD
			bf.WriteString(s[last:i])
			bf.WriteByte('\\')
			bf.WriteByte(escape)
			last = i + 1
		}
	}
	if last == 0 {
		bf.WriteString(s)
		return
	} else if last < len(s) {
		bf.WriteString(s[last:])
	}
}

type noBackslashEscape struct{}

func (b noBackslashEscape) Escape(s string, bf *bytes.Buffer) {
	var (
		escape byte
		last   = 0
	)
	if bf.Len()+len(s) >= bf.Cap() {
		bf.Grow(2 * len(s))
	}
	for i := 0; i < len(s); i++ {
		escape = 0

		// `'` -> `''` and `\` -> `\\`
		switch s[i] {
		case '\\':
			escape = '\\'
			break
		case '\'':
			escape = '\''
			break
		}

		if escape != 0 {
			if last == 0 {
				bf.Grow(2 * len(s))
			}
			bf.WriteString(s[last : i+1])
=======
			if last == 0 {
				bf.Grow(2 * len(s))
			}
			bf.WriteString(s[last:i])
			bf.WriteByte('\\')
>>>>>>> 7996140a
			bf.WriteByte(escape)
			last = i + 1
		}
	}
	if last == 0 {
<<<<<<< HEAD
		bf.WriteString(s)
	} else if last < len(s) {
		bf.WriteString(s[last:])
	}
}

var globalEscape escapeInterface = backslashEscape{}

=======
		return s
	}
	if last < len(s) {
		bf.WriteString(s[last:])
	}
	defer bf.Reset()
	return bf.String()
}

>>>>>>> 7996140a
func SQLTypeStringMaker() RowReceiverStringer {
	return &SQLTypeString{}
}

func SQLTypeBytesMaker() RowReceiverStringer {
	return &SQLTypeBytes{}
}

func SQLTypeNumberMaker() RowReceiverStringer {
	return &SQLTypeNumber{}
}

func MakeRowReceiver(colTypes []string) RowReceiverStringer {
	rowReceiverArr := make(RowReceiverArr, len(colTypes))
	for i, colTp := range colTypes {
		recMaker, ok := colTypeRowReceiverMap[colTp]
		if !ok {
			recMaker = SQLTypeStringMaker
		}
		rowReceiverArr[i] = recMaker()
	}
	return rowReceiverArr
}

type RowReceiverArr []RowReceiverStringer

func (r RowReceiverArr) BindAddress(args []interface{}) {
	for i := range args {
		r[i].BindAddress(args[i : i+1])
	}
}
func (r RowReceiverArr) ReportSize() uint64 {
	var sum uint64
	for _, receiver := range r {
		sum += receiver.ReportSize()
	}
	return sum
}
func (r RowReceiverArr) ToString(escapeBackslash bool) string {
	var sb strings.Builder
	sb.WriteString("(")
	for i, receiver := range r {
		sb.WriteString(receiver.ToString(escapeBackslash))
		if i != len(r)-1 {
			sb.WriteString(", ")
		}
	}
	sb.WriteString(")")
	return sb.String()
}

func (r RowReceiverArr) WriteToStringBuilder(bf *buffPipe) {
	bf.bf.WriteString("(")
	for i, receiver := range r {
		receiver.WriteToStringBuilder(bf)
		if i != len(r)-1 {
			bf.bf.WriteString(",")
		}
	}
	bf.bf.WriteString(")")
}

type SQLTypeNumber struct {
	SQLTypeString
}

func (s SQLTypeNumber) ToString(bool) string {
	if s.Valid {
		return s.String
	} else {
		return "NULL"
	}
}

func (s SQLTypeNumber) WriteToStringBuilder(bf *buffPipe) {
	if s.Valid {
		bf.bf.WriteString(s.String)
	} else {
		bf.bf.WriteString("NULL")
	}
}

type SQLTypeString struct {
	sql.NullString
}

func (s *SQLTypeString) BindAddress(arg []interface{}) {
	arg[0] = s
}
func (s *SQLTypeString) ReportSize() uint64 {
	if s.Valid {
		return uint64(len(s.String))
	}
	return uint64(len("NULL"))
}
func (s *SQLTypeString) ToString(escapeBackslash bool) string {
	if s.Valid {
		return fmt.Sprintf(`'%s'`, escape(s.String, escapeBackslash))
	} else {
		return "NULL"
	}
}

<<<<<<< HEAD
func (s *SQLTypeString) WriteToStringBuilder(bf *buffPipe) {
	if s.Valid {
		bf.bf.WriteByte(quotationMark)
		globalEscape.Escape(s.String, bf.bf)
		bf.bf.WriteByte(quotationMark)
	} else {
		bf.bf.WriteString("NULL")
	}
}

func escape(src string) string {
	src = strings.ReplaceAll(src, "'", "''")
	return strings.ReplaceAll(src, `\`, `\\`)
}

=======
>>>>>>> 7996140a
type SQLTypeBytes struct {
	bytes []byte
}

func (s *SQLTypeBytes) BindAddress(arg []interface{}) {
	arg[0] = &s.bytes
}
func (s *SQLTypeBytes) ReportSize() uint64 {
	return uint64(len(s.bytes))
}
func (s *SQLTypeBytes) ToString(bool) string {
	return fmt.Sprintf("x'%x'", s.bytes)
}

func (s *SQLTypeBytes) WriteToStringBuilder(bf *buffPipe) {
	bf.bf.WriteString(fmt.Sprintf("x'%x'", s.bytes))
}<|MERGE_RESOLUTION|>--- conflicted
+++ resolved
@@ -43,32 +43,15 @@
 	"BIT",
 }
 
-<<<<<<< HEAD
-type escapeInterface interface {
-	Escape(string, *bytes.Buffer)
-}
-
-type backslashEscape struct{}
-
-func (b backslashEscape) Escape(s string, bf *bytes.Buffer) {
+func escape(s string, bf *bytes.Buffer, escapeBackslash bool) {
+	if !escapeBackslash {
+		bf.WriteString(strings.ReplaceAll(s, "'", "''"))
+		return
+	}
 	var (
 		escape byte
 		last   = 0
 	)
-	if bf.Len()+len(s) >= bf.Cap() {
-		bf.Grow(2 * len(s))
-	}
-=======
-func escape(s string, escapeBackslash bool) string {
-	if !escapeBackslash {
-		return strings.ReplaceAll(s, "'", "''")
-	}
-	var (
-		bf     bytes.Buffer
-		escape byte
-		last   = 0
-	)
->>>>>>> 7996140a
 	// reference: https://gist.github.com/siddontang/8875771
 	for i := 0; i < len(s); i++ {
 		escape = 0
@@ -97,7 +80,6 @@
 		}
 
 		if escape != 0 {
-<<<<<<< HEAD
 			bf.WriteString(s[last:i])
 			bf.WriteByte('\\')
 			bf.WriteByte(escape)
@@ -106,72 +88,11 @@
 	}
 	if last == 0 {
 		bf.WriteString(s)
-		return
 	} else if last < len(s) {
 		bf.WriteString(s[last:])
 	}
 }
 
-type noBackslashEscape struct{}
-
-func (b noBackslashEscape) Escape(s string, bf *bytes.Buffer) {
-	var (
-		escape byte
-		last   = 0
-	)
-	if bf.Len()+len(s) >= bf.Cap() {
-		bf.Grow(2 * len(s))
-	}
-	for i := 0; i < len(s); i++ {
-		escape = 0
-
-		// `'` -> `''` and `\` -> `\\`
-		switch s[i] {
-		case '\\':
-			escape = '\\'
-			break
-		case '\'':
-			escape = '\''
-			break
-		}
-
-		if escape != 0 {
-			if last == 0 {
-				bf.Grow(2 * len(s))
-			}
-			bf.WriteString(s[last : i+1])
-=======
-			if last == 0 {
-				bf.Grow(2 * len(s))
-			}
-			bf.WriteString(s[last:i])
-			bf.WriteByte('\\')
->>>>>>> 7996140a
-			bf.WriteByte(escape)
-			last = i + 1
-		}
-	}
-	if last == 0 {
-<<<<<<< HEAD
-		bf.WriteString(s)
-	} else if last < len(s) {
-		bf.WriteString(s[last:])
-	}
-}
-
-var globalEscape escapeInterface = backslashEscape{}
-
-=======
-		return s
-	}
-	if last < len(s) {
-		bf.WriteString(s[last:])
-	}
-	defer bf.Reset()
-	return bf.String()
-}
-
->>>>>>> 7996140a
 func SQLTypeStringMaker() RowReceiverStringer {
 	return &SQLTypeString{}
 }
@@ -223,10 +144,10 @@
 	return sb.String()
 }
 
-func (r RowReceiverArr) WriteToStringBuilder(bf *buffPipe) {
+func (r RowReceiverArr) WriteToStringBuilder(bf *buffPipe, escapeBackslash bool) {
 	bf.bf.WriteString("(")
 	for i, receiver := range r {
-		receiver.WriteToStringBuilder(bf)
+		receiver.WriteToStringBuilder(bf, escapeBackslash)
 		if i != len(r)-1 {
 			bf.bf.WriteString(",")
 		}
@@ -246,7 +167,7 @@
 	}
 }
 
-func (s SQLTypeNumber) WriteToStringBuilder(bf *buffPipe) {
+func (s SQLTypeNumber) WriteToStringBuilder(bf *buffPipe, _ bool) {
 	if s.Valid {
 		bf.bf.WriteString(s.String)
 	} else {
@@ -269,30 +190,27 @@
 }
 func (s *SQLTypeString) ToString(escapeBackslash bool) string {
 	if s.Valid {
-		return fmt.Sprintf(`'%s'`, escape(s.String, escapeBackslash))
+		var bf bytes.Buffer
+		bf.WriteByte(quotationMark)
+		escape(s.String, &bf, escapeBackslash)
+		bf.WriteByte(quotationMark)
+		defer bf.Reset()
+		return bf.String()
 	} else {
 		return "NULL"
 	}
 }
 
-<<<<<<< HEAD
-func (s *SQLTypeString) WriteToStringBuilder(bf *buffPipe) {
+func (s *SQLTypeString) WriteToStringBuilder(bf *buffPipe, escapeBackslash bool) {
 	if s.Valid {
 		bf.bf.WriteByte(quotationMark)
-		globalEscape.Escape(s.String, bf.bf)
+		escape(s.String, bf.bf, escapeBackslash)
 		bf.bf.WriteByte(quotationMark)
 	} else {
 		bf.bf.WriteString("NULL")
 	}
 }
 
-func escape(src string) string {
-	src = strings.ReplaceAll(src, "'", "''")
-	return strings.ReplaceAll(src, `\`, `\\`)
-}
-
-=======
->>>>>>> 7996140a
 type SQLTypeBytes struct {
 	bytes []byte
 }
@@ -307,6 +225,6 @@
 	return fmt.Sprintf("x'%x'", s.bytes)
 }
 
-func (s *SQLTypeBytes) WriteToStringBuilder(bf *buffPipe) {
+func (s *SQLTypeBytes) WriteToStringBuilder(bf *buffPipe, _ bool) {
 	bf.bf.WriteString(fmt.Sprintf("x'%x'", s.bytes))
 }