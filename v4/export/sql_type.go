package export

import (
	"bytes"
	"database/sql"
	"fmt"
	"strings"
)

var colTypeRowReceiverMap = map[string]func() RowReceiverStringer{}
var quotationMark byte = '\''

func init() {
	for _, s := range dataTypeString {
		colTypeRowReceiverMap[s] = SQLTypeStringMaker
	}
	for _, s := range dataTypeNum {
		colTypeRowReceiverMap[s] = SQLTypeNumberMaker
	}
	for _, s := range dataTypeBin {
		colTypeRowReceiverMap[s] = SQLTypeBytesMaker
	}
}

var dataTypeString = []string{
	"CHAR", "NCHAR", "VARCHAR", "NVARCHAR", "CHARACTER", "VARCHARACTER",
	"TIMESTAMP", "DATETIME", "DATE", "TIME", "YEAR", "SQL_TSI_YEAR",
	"TEXT", "TINYTEXT", "MEDIUMTEXT", "LONGTEXT",
	"ENUM", "SET", "JSON",
}

var dataTypeNum = []string{
	"INTEGER", "BIGINT", "TINYINT", "SMALLINT", "MEDIUMINT",
	"INT", "INT1", "INT2", "INT3", "INT8",
	"FLOAT", "REAL", "DOUBLE", "DOUBLE PRECISION",
	"DECIMAL", "NUMERIC", "FIXED",
	"BOOL", "BOOLEAN",
}

var dataTypeBin = []string{
	"BLOB", "TINYBLOB", "MEDIUMBLOB", "LONGBLOB", "LONG",
	"BINARY", "VARBINARY",
	"BIT",
}

type escapeInterface interface {
	Escape(string) string
}

type backslashEscape struct{}

func (b backslashEscape) Escape(s string) string {
	var (
		bf     bytes.Buffer
		escape byte
		last   = 0
	)
	// reference: https://gist.github.com/siddontang/8875771
	for i := 0; i < len(s); i++ {
		escape = 0

		switch s[i] {
		case 0: /* Must be escaped for 'mysql' */
			escape = '0'
			break
		case '\n': /* Must be escaped for logs */
			escape = 'n'
			break
		case '\r':
			escape = 'r'
			break
		case '\\':
			escape = '\\'
			break
		case '\'':
			escape = '\''
			break
		case '"': /* Better safe than sorry */
			escape = '"'
			break
		case '\032': /* This gives problems on Win32 */
			escape = 'Z'
		}

		if escape != 0 {
			if last == 0 {
				bf.Grow(2 * len(s))
			}
			bf.WriteString(s[last:i])
			bf.WriteByte('\\')
			bf.WriteByte(escape)
			last = i + 1
		}
	}
	if last == 0 {
		return s
	}
	if last < len(s) {
		bf.WriteString(s[last:])
	}
	defer bf.Reset()
	return bf.String()
}

type noBackslashEscape struct{}

func (b noBackslashEscape) Escape(s string) string {
	var (
		bf     bytes.Buffer
		escape byte
		last   = 0
	)
	for i := 0; i < len(s); i++ {
		escape = 0

		// `'` -> `''` and `\` -> `\\`
		switch s[i] {
		case '\\':
			escape = '\\'
			break
		case '\'':
			escape = '\''
			break
		}

		if escape != 0 {
			if last == 0 {
				bf.Grow(2 * len(s))
			}
			bf.WriteString(s[last : i+1])
			bf.WriteByte(escape)
			last = i + 1
		}
	}
	if last == 0 {
		return s
	}
	if last < len(s) {
		bf.WriteString(s[last:])
	}
	defer bf.Reset()
	return bf.String()
}

var globalEscape escapeInterface = backslashEscape{}

func SQLTypeStringMaker() RowReceiverStringer {
	return &SQLTypeString{}
}

func SQLTypeBytesMaker() RowReceiverStringer {
	return &SQLTypeBytes{}
}

func SQLTypeNumberMaker() RowReceiverStringer {
	return &SQLTypeNumber{}
}

func MakeRowReceiver(colTypes []string) RowReceiverStringer {
	rowReceiverArr := make(RowReceiverArr, len(colTypes))
	for i, colTp := range colTypes {
		recMaker, ok := colTypeRowReceiverMap[colTp]
		if !ok {
			recMaker = SQLTypeStringMaker
		}
		rowReceiverArr[i] = recMaker()
	}
	return rowReceiverArr
}

type RowReceiverArr []RowReceiverStringer

func (r RowReceiverArr) BindAddress(args []interface{}) {
	for i := range args {
		r[i].BindAddress(args[i:i+1])
	}
}
func (r RowReceiverArr) ReportSize() uint64 {
	var sum uint64
	for _, receiver := range r {
		sum += receiver.ReportSize()
	}
	return sum
}
func (r RowReceiverArr) ToString() string {
	var sb strings.Builder
	sb.WriteString("(")
	for i, receiver := range r {
		sb.WriteString(receiver.ToString())
		if i != len(r)-1 {
			sb.WriteString(", ")
		}
	}
	sb.WriteString(")")
	return sb.String()
}

func (r RowReceiverArr) WriteToStringBuilder (bf *buffPipe) {
	bf.bf.WriteString("(")
	for i, receiver := range r {
		receiver.WriteToStringBuilder(bf)
		if i != len(r)-1 {
			bf.bf.WriteString(",")
		}
	}
	bf.bf.WriteString(")")
}


type SQLTypeNumber struct {
	SQLTypeString
}

func (s SQLTypeNumber) ToString() string {
	if s.Valid {
		return s.String
	} else {
		return "NULL"
	}
}

func (s SQLTypeNumber) WriteToStringBuilder (bf *buffPipe) {
	if s.Valid {
		bf.bf.WriteString(s.String)
	} else {
		bf.bf.WriteString("NULL")
	}
}

type SQLTypeString struct {
	sql.NullString
}

func (s *SQLTypeString) BindAddress(arg []interface{}) {
	arg[0] = s
}
func (s *SQLTypeString) ReportSize() uint64 {
	if s.Valid {
		return uint64(len(s.String))
	}
	return uint64(len("NULL"))
}
func (s *SQLTypeString) ToString() string {
	if s.Valid {
		return fmt.Sprintf(`'%s'`, globalEscape.Escape(s.String))
	} else {
		return "NULL"
	}
}

<<<<<<< HEAD
func (s *SQLTypeString) WriteToStringBuilder (bf *buffPipe) {
	if s.Valid {
		bf.bf.WriteByte(quotationMark)
		bf.bf.WriteString(escape(s.String))
		bf.bf.WriteByte(quotationMark)
	} else {
		bf.bf.WriteString("NULL")
	}
}

func escape(src string) string {
	src = strings.ReplaceAll(src, "'", "''")
	return strings.ReplaceAll(src, `\`, `\\`)
}

=======
>>>>>>> 5ed8eeed
type SQLTypeBytes struct {
	bytes []byte
}

func (s *SQLTypeBytes) BindAddress(arg []interface{}) {
	arg[0] = &s.bytes
}
func (s *SQLTypeBytes) ReportSize() uint64 {
	return uint64(len(s.bytes))
}
func (s *SQLTypeBytes) ToString() string {
	return fmt.Sprintf("x'%x'", s.bytes)
}

func (s *SQLTypeBytes) WriteToStringBuilder (bf *buffPipe) {
	bf.bf.WriteString(fmt.Sprintf("x'%x'", s.bytes))
}<|MERGE_RESOLUTION|>--- conflicted
+++ resolved
@@ -44,17 +44,19 @@
 }
 
 type escapeInterface interface {
-	Escape(string) string
+	Escape(string, bytes.Buffer)
 }
 
 type backslashEscape struct{}
 
-func (b backslashEscape) Escape(s string) string {
+func (b backslashEscape) Escape(s string, bf bytes.Buffer) {
 	var (
-		bf     bytes.Buffer
 		escape byte
 		last   = 0
 	)
+	if bf.Len()+len(s) >= bf.Cap() {
+		bf.Grow(2 * len(s))
+	}
 	// reference: https://gist.github.com/siddontang/8875771
 	for i := 0; i < len(s); i++ {
 		escape = 0
@@ -83,9 +85,6 @@
 		}
 
 		if escape != 0 {
-			if last == 0 {
-				bf.Grow(2 * len(s))
-			}
 			bf.WriteString(s[last:i])
 			bf.WriteByte('\\')
 			bf.WriteByte(escape)
@@ -93,23 +92,23 @@
 		}
 	}
 	if last == 0 {
-		return s
-	}
-	if last < len(s) {
+		bf.WriteString(s)
+		return
+	} else if last < len(s) {
 		bf.WriteString(s[last:])
 	}
-	defer bf.Reset()
-	return bf.String()
 }
 
 type noBackslashEscape struct{}
 
-func (b noBackslashEscape) Escape(s string) string {
+func (b noBackslashEscape) Escape(s string, bf bytes.Buffer) {
 	var (
-		bf     bytes.Buffer
 		escape byte
 		last   = 0
 	)
+	if bf.Len()+len(s) >= bf.Cap() {
+		bf.Grow(2 * len(s))
+	}
 	for i := 0; i < len(s); i++ {
 		escape = 0
 
@@ -133,13 +132,10 @@
 		}
 	}
 	if last == 0 {
-		return s
-	}
-	if last < len(s) {
+		bf.WriteString(s)
+	} else if last < len(s) {
 		bf.WriteString(s[last:])
 	}
-	defer bf.Reset()
-	return bf.String()
 }
 
 var globalEscape escapeInterface = backslashEscape{}
@@ -172,7 +168,7 @@
 
 func (r RowReceiverArr) BindAddress(args []interface{}) {
 	for i := range args {
-		r[i].BindAddress(args[i:i+1])
+		r[i].BindAddress(args[i : i+1])
 	}
 }
 func (r RowReceiverArr) ReportSize() uint64 {
@@ -195,7 +191,7 @@
 	return sb.String()
 }
 
-func (r RowReceiverArr) WriteToStringBuilder (bf *buffPipe) {
+func (r RowReceiverArr) WriteToStringBuilder(bf *buffPipe) {
 	bf.bf.WriteString("(")
 	for i, receiver := range r {
 		receiver.WriteToStringBuilder(bf)
@@ -206,7 +202,6 @@
 	bf.bf.WriteString(")")
 }
 
-
 type SQLTypeNumber struct {
 	SQLTypeString
 }
@@ -219,7 +214,7 @@
 	}
 }
 
-func (s SQLTypeNumber) WriteToStringBuilder (bf *buffPipe) {
+func (s SQLTypeNumber) WriteToStringBuilder(bf *buffPipe) {
 	if s.Valid {
 		bf.bf.WriteString(s.String)
 	} else {
@@ -242,14 +237,13 @@
 }
 func (s *SQLTypeString) ToString() string {
 	if s.Valid {
-		return fmt.Sprintf(`'%s'`, globalEscape.Escape(s.String))
+		return fmt.Sprintf(`'%s'`, escape(s.String))
 	} else {
 		return "NULL"
 	}
 }
 
-<<<<<<< HEAD
-func (s *SQLTypeString) WriteToStringBuilder (bf *buffPipe) {
+func (s *SQLTypeString) WriteToStringBuilder(bf *buffPipe) {
 	if s.Valid {
 		bf.bf.WriteByte(quotationMark)
 		bf.bf.WriteString(escape(s.String))
@@ -264,8 +258,6 @@
 	return strings.ReplaceAll(src, `\`, `\\`)
 }
 
-=======
->>>>>>> 5ed8eeed
 type SQLTypeBytes struct {
 	bytes []byte
 }
@@ -280,6 +272,6 @@
 	return fmt.Sprintf("x'%x'", s.bytes)
 }
 
-func (s *SQLTypeBytes) WriteToStringBuilder (bf *buffPipe) {
+func (s *SQLTypeBytes) WriteToStringBuilder(bf *buffPipe) {
 	bf.bf.WriteString(fmt.Sprintf("x'%x'", s.bytes))
 }