package export

import (
	"database/sql"
)

// TableDataIR is table data intermediate representation.
type TableDataIR interface {
	DatabaseName() string
	TableName() string
	ChunkIndex() int
	ColumnCount() uint
	ColumnTypes() []string
	SelectedField() string
	EscapeBackSlash() bool

	SpecialComments() StringIter
	Rows() SQLRowIter
}

// SQLRowIter is the iterator on a collection of sql.Row.
type SQLRowIter interface {
	Next(RowReceiver, bool) error
	HasNext(bool) bool
	HasNextSQLRowIter() bool
	NextSQLRowIter() SQLRowIter
	// release SQLRowIter
	Close() error
}

type RowReceiverStringer interface {
	RowReceiver
	Stringer
}

type Stringer interface {
<<<<<<< HEAD
	ToString() string
	WriteToStringBuilder(bf *buffPipe)
=======
	ToString(bool) string
>>>>>>> 7996140a
}

type RowReceiver interface {
	BindAddress([]interface{})
	ReportSize() uint64
}

func decodeFromRows(rows *sql.Rows, args []interface{}, row RowReceiver) error {
	row.BindAddress(args)
	if err := rows.Scan(args...); err != nil {
		rows.Close()
		return withStack(err)
	}
	return nil
}

// StringIter is the iterator on a collection of strings.
type StringIter interface {
	Next() string
	HasNext() bool
}

type MetaIR interface {
	SpecialComments() StringIter
	TargetName() string
	MetaSQL() string
}

// Logger used for logging when export.
type Logger interface {
	Debug(format string, args ...interface{})
	Info(format string, args ...interface{})
	Warn(format string, args ...interface{})
	Error(format string, args ...interface{})
}<|MERGE_RESOLUTION|>--- conflicted
+++ resolved
@@ -34,12 +34,8 @@
 }
 
 type Stringer interface {
-<<<<<<< HEAD
-	ToString() string
-	WriteToStringBuilder(bf *buffPipe)
-=======
 	ToString(bool) string
->>>>>>> 7996140a
+	WriteToStringBuilder(*buffPipe, bool)
 }
 
 type RowReceiver interface {
