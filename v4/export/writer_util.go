package export

import (
	"bufio"
	"bytes"
	"fmt"
	"io"
	"os"
	"strings"
	"sync"

	"github.com/pingcap/dumpling/v4/log"
	"go.uber.org/zap"
)

const lengthLimit = 1048576

type Dao struct {
	bp sync.Pool
}

func NewDao() (d *Dao) {
	d = &Dao{
		bp: sync.Pool{
			New: func() interface{} {
				return &bytes.Buffer{}
			},
		},
	}
	return
}

type buffPipe struct {
	input chan string
	bf    *bytes.Buffer
}

func (b *buffPipe) Run() {
	for s := range b.input {
		b.bf.WriteString(s)
	}
}

type writerPipe struct {
	sync.Mutex

	input  chan []byte
	closed chan struct{}

	w   io.Writer
	err error
}

func (b *writerPipe) Run() {
	defer close(b.closed)
	for s := range b.input {
		if b.err != nil {
			return
		}
		err := writeBytes(b.w, s)
		if b.err != nil {
			b.Lock()
			b.err = err
			b.Unlock()
		}
	}
}

func (b *writerPipe) Error() error {
	b.Lock()
	defer b.Unlock()
	return b.err
}

func WriteMeta(meta MetaIR, w io.StringWriter) error {
	log.Zap().Debug("start dumping meta data", zap.String("target", meta.TargetName()))

	specCmtIter := meta.SpecialComments()
	for specCmtIter.HasNext() {
		if err := write(w, fmt.Sprintf("%s\n", specCmtIter.Next())); err != nil {
			return err
		}
	}

	if err := write(w, fmt.Sprintf("%s;\n", meta.MetaSQL())); err != nil {
		return err
	}

	log.Zap().Debug("finish dumping meta data", zap.String("target", meta.TargetName()))
	return nil
}

func WriteInsert(tblIR TableDataIR, w io.Writer) error {
	fileRowIter := tblIR.Rows()
	if !fileRowIter.HasNext(false) {
		return nil
	}

	var err error

	dao := NewDao()
	bf := dao.bp.Get().(*bytes.Buffer)
	bf.Grow(lengthLimit)
	bfp := &buffPipe{
		input: make(chan string, 1),
		bf:    bf,
	}
	wp := &writerPipe{
		input:  make(chan []byte, 8),
		closed: make(chan struct{}),
		w:      w,
	}
	defer close(bfp.input)
	// go bfp.Run()
	go wp.Run()
	specCmtIter := tblIR.SpecialComments()
	for specCmtIter.HasNext() {
		bf.WriteString(specCmtIter.Next())
		bf.WriteString("\n")
	}

	var (
		insertStatementPrefix = fmt.Sprintf("INSERT INTO %s VALUES\n", wrapBackTicks(tblIR.TableName()))
		row                   = MakeRowReceiver(tblIR.ColumnTypes())
		counter               = 0
		escapeBackSlash       = tblIR.EscapeBackSlash()
	)

	selectedField := tblIR.SelectedField()
	// if has generated column
	if selectedField != "" {
		insertStatementPrefix = fmt.Sprintf("INSERT INTO %s %s VALUES\n",
			wrapBackTicks(tblIR.TableName()), selectedField)
	}

	for fileRowIter.HasNextSQLRowIter() {
		bfp.bf.WriteString(insertStatementPrefix)

		fileRowIter = fileRowIter.NextSQLRowIter()
		for fileRowIter.HasNext(false) {
			if err = fileRowIter.Next(row, true); err != nil {
				log.Zap().Error("scanning from sql.Row failed", zap.Error(err))
				return err
			}

<<<<<<< HEAD
			row.WriteToStringBuilder(bfp)
=======
			if err := write(w, row.ToString(escapeBackSlash)); err != nil {
				return err
			}
>>>>>>> 7996140a
			counter += 1

			var splitter string
			if fileRowIter.HasNext(true) {
				splitter = ",\n"
			} else {
				splitter = ";\n"
			}
			bfp.bf.WriteString(splitter)

			if bf.Len() >= lengthLimit {
				wp.input <- bf.Bytes()
				bf.Reset()
			}
			if err = wp.Error(); err != nil {
				return err
			}
		}
	}
	log.Zap().Debug("dumping table",
		zap.String("table", tblIR.TableName()),
		zap.Int("record counts", counter))
	if bf.Len() > 0 {
		wp.input <- bf.Bytes()
		bf.Reset()
		dao.bp.Put(bf)
	}
	close(wp.input)
	<-wp.closed
	return wp.Error()
}

func write(writer io.StringWriter, str string) error {
	_, err := writer.WriteString(str)
	if err != nil {
		log.Zap().Error("writing failed",
			zap.String("string", str),
			zap.Error(err))
	}
	return err
}

func writeBytes(writer io.Writer, p []byte) error {
	_, err := writer.Write(p)
	if err != nil {
		log.Zap().Error("writing failed",
			zap.ByteString("string", p),
			zap.Error(err))
	}
	return err
}

func buildFileWriter(path string) (io.StringWriter, func(), error) {
	file, err := os.OpenFile(path, os.O_CREATE|os.O_WRONLY|os.O_TRUNC, 0755)
	if err != nil {
		log.Zap().Error("open file failed",
			zap.String("path", path),
			zap.Error(err))
		return nil, nil, err
	}
	log.Zap().Debug("opened file", zap.String("path", path))
	buf := bufio.NewWriter(file)
	tearDownRoutine := func() {
		_ = buf.Flush()
		err := file.Close()
		if err == nil {
			return
		}
		log.Zap().Error("close file failed",
			zap.String("path", path),
			zap.Error(err))
	}
	return buf, tearDownRoutine, nil
}

func buildLazyFileWriter(path string) (io.StringWriter, func()) {
	var file *os.File
	var buf *bufio.Writer
	lazyStringWriter := &LazyStringWriter{}
	initRoutine := func() error {
		f, err := os.OpenFile(path, os.O_CREATE|os.O_WRONLY|os.O_TRUNC, 0755)
		file = f
		if err != nil {
			log.Zap().Error("open file failed",
				zap.String("path", path),
				zap.Error(err))
		}
		log.Zap().Debug("opened file", zap.String("path", path))
		buf = bufio.NewWriter(file)
		lazyStringWriter.StringWriter = buf
		return err
	}
	lazyStringWriter.initRoutine = initRoutine

	tearDownRoutine := func() {
		if file == nil {
			return
		}
		log.Zap().Debug("tear down lazy file writer...")
		_ = buf.Flush()
		err := file.Close()
		if err == nil {
			return
		}
		log.Zap().Error("close file failed", zap.String("path", path))
	}
	return lazyStringWriter, tearDownRoutine
}

type LazyStringWriter struct {
	initRoutine func() error
	sync.Once
	io.StringWriter
	err error
}

func (l *LazyStringWriter) WriteString(str string) (int, error) {
	l.Do(func() { l.err = l.initRoutine() })
	if l.err != nil {
		return 0, fmt.Errorf("open file error: %s", l.err.Error())
	}
	return l.StringWriter.WriteString(str)
}

// InterceptStringWriter is an interceptor of io.StringWriter,
// tracking whether a StringWriter has written something.
type InterceptStringWriter struct {
	io.StringWriter
	SomethingIsWritten bool
}

func (w *InterceptStringWriter) WriteString(str string) (int, error) {
	if len(str) > 0 {
		w.SomethingIsWritten = true
	}
	return w.StringWriter.WriteString(str)
}

type InterceptBytesWriter struct {
	io.Writer
	SomethingIsWritten bool
}

func (w *InterceptBytesWriter) Write(p []byte) (int, error) {
	if len(p) > 0 {
		w.SomethingIsWritten = true
	}
	return w.Writer.Write(p)
}

func wrapBackTicks(identifier string) string {
	if !strings.HasPrefix(identifier, "`") && !strings.HasSuffix(identifier, "`") {
		return wrapStringWith(identifier, "`")
	}
	return identifier
}

func wrapStringWith(str string, wrapper string) string {
	return fmt.Sprintf("%s%s%s", wrapper, str, wrapper)
}

func buildLazyBytesFileWriter(path string) (io.Writer, func()) {
	var file *os.File
	var buf *bufio.Writer
	lazyByteWriter := &LazyBytesWriter{}
	initRoutine := func() error {
		f, err := os.OpenFile(path, os.O_CREATE|os.O_WRONLY|os.O_TRUNC, 0755)
		file = f
		if err != nil {
			log.Zap().Error("open file failed",
				zap.String("path", path),
				zap.Error(err))
		}
		log.Zap().Debug("opened file", zap.String("path", path))
		buf = bufio.NewWriter(file)
		lazyByteWriter.Writer = buf
		return err
	}
	lazyByteWriter.initRoutine = initRoutine

	tearDownRoutine := func() {
		if file == nil {
			return
		}
		log.Zap().Debug("tear down lazy file writer...")
		_ = buf.Flush()
		err := file.Close()
		if err == nil {
			return
		}
		log.Zap().Error("close file failed", zap.String("path", path))
	}
	return lazyByteWriter, tearDownRoutine
}

type LazyBytesWriter struct {
	initRoutine func() error
	sync.Once
	io.Writer
	err error
}

func (l *LazyBytesWriter) Write(p []byte) (int, error) {
	l.Do(func() { l.err = l.initRoutine() })
	if l.err != nil {
		return 0, fmt.Errorf("open file error: %s", l.err.Error())
	}
	return l.Writer.Write(p)
}

func (l *LazyBytesWriter) WriteBytesBuffer(bf *bytes.Buffer) (int, error) {
	l.Do(func() { l.err = l.initRoutine() })
	if l.err != nil {
		return 0, fmt.Errorf("open file error: %s", l.err.Error())
	}
	return l.Writer.Write(bf.Bytes())
}<|MERGE_RESOLUTION|>--- conflicted
+++ resolved
@@ -143,13 +143,7 @@
 				return err
 			}
 
-<<<<<<< HEAD
-			row.WriteToStringBuilder(bfp)
-=======
-			if err := write(w, row.ToString(escapeBackSlash)); err != nil {
-				return err
-			}
->>>>>>> 7996140a
+			row.WriteToStringBuilder(bfp, escapeBackSlash)
 			counter += 1
 
 			var splitter string
